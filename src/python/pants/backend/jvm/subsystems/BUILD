--- conflicted
+++ resolved
@@ -32,8 +32,6 @@
   ],
 )
 
-<<<<<<< HEAD
-=======
 python_library(
   name = 'jvm_platform',
   sources = ['jvm_platform.py'],
@@ -46,7 +44,6 @@
   ],
 )
 
->>>>>>> a645a356
 python_library(
   name = 'scala_platform',
   sources = ['scala_platform.py'],
