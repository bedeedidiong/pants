# coding=utf-8
# Copyright 2014 Pants project contributors (see CONTRIBUTORS.md).
# Licensed under the Apache License, Version 2.0 (see LICENSE).

from __future__ import (absolute_import, division, generators, nested_scopes, print_function,
                        unicode_literals, with_statement)

import os

from pants.backend.jvm.targets.java_library import JavaLibrary
from pants.backend.jvm.tasks.classpath_products import ClasspathProducts
from pants.backend.jvm.tasks.jvm_dependency_analyzer import JvmDependencyAnalyzer
from pants.backend.jvm.tasks.jvm_dependency_usage import DependencyUsageGraph, JvmDependencyUsage
from pants.util.dirutil import safe_mkdir, touch
from pants_test.tasks.task_test_base import TaskTestBase, ensure_cached


class TestJvmDependencyUsage(TaskTestBase):

  @classmethod
  def task_type(cls):
    return JvmDependencyUsage

  def _setup(self, target_classfiles):
    """Takes a dict mapping targets to lists of classfiles."""
    context = self.context(target_roots=target_classfiles.keys())

    # Create classfiles in a target-specific directory, and add it to the classpath for the target.
    classpath_products = context.products.get_data('runtime_classpath', ClasspathProducts.init_func(self.pants_workdir))
    for target, classfiles in target_classfiles.items():
      target_dir = os.path.join(self.test_workdir, target.id)
      safe_mkdir(target_dir)
      for classfile in classfiles:
        touch(os.path.join(target_dir, classfile))
      classpath_products.add_for_target(target, [('default', target_dir)])

    product_deps_by_src = context.products.get_data('product_deps_by_src', dict)
    return self.create_task(context), product_deps_by_src

  def make_java_target(self, *args, **kwargs):
    assert 'target_type' not in kwargs
    return self.make_target(target_type=JavaLibrary, *args, **kwargs)

  def _cover_output(self, graph):
    # coverage of the output code
    self.assertNotEqual(graph.to_json(), "")
    self.assertNotEqual(graph.to_summary(), "")

  def test_simple_dep_usage_graph(self):
    t1 = self.make_java_target(spec=':t1', sources=['a.java', 'b.java'])
    t2 = self.make_java_target(spec=':t2', sources=['c.java'], dependencies=[t1])
    t3 = self.make_java_target(spec=':t3', sources=['d.java', 'e.java'], dependencies=[t1])
    self.set_options(size_estimator='filecount')
    dep_usage, product_deps_by_src = self._setup({
        t1: ['a.class', 'b.class'],
        t2: ['c.class'],
        t3: ['d.class', 'e.class'],
      })
    product_deps_by_src[t1] = {}
    product_deps_by_src[t2] = {'c.java': ['a.class']}
    product_deps_by_src[t3] = {'d.java': ['a.class', 'b.class'],
                               'e.java': ['a.class', 'b.class']}

    graph = self.create_graph(dep_usage, [t1, t2, t3])

    self.assertEqual(graph._nodes[t1].products_total, 2)
    self.assertEqual(graph._nodes[t2].products_total, 1)
    self.assertEqual(graph._nodes[t3].products_total, 2)

    self.assertEqual(graph._nodes[t1].dep_edges, {})
    self.assertEqual(len(graph._nodes[t2].dep_edges[t1].products_used), 1)
    self.assertEqual(len(graph._nodes[t3].dep_edges[t1].products_used), 2)

    self.assertEqual(graph._trans_cost(t1), 2)
    self.assertEqual(graph._trans_cost(t2), 3)
    self.assertEqual(graph._trans_cost(t3), 4)

    self._cover_output(graph)

  def test_dep_usage_graph_with_synthetic_targets(self):
    t1 = self.make_java_target(spec=':t1', sources=['t1.thrift'])
    t1_x = self.make_java_target(spec=':t1.x', derived_from=t1)
    t1_y = self.make_java_target(spec=':t1.y', derived_from=t1)
    t1_z = self.make_java_target(spec=':t1.z', derived_from=t1)
    t2 = self.make_java_target(spec=':t2',
                               sources=['a.java', 'b.java'],
                               dependencies=[t1, t1_x, t1_y, t1_z])
    self.set_options(size_estimator='nosize')
    dep_usage, product_deps_by_src = self._setup({
        t1_x: ['x1.class'],
        t1_y: ['y1.class'],
        t1_z: ['z1.class', 'z2.class', 'z3.class'],
        t2: ['a.class', 'b.class'],
      })
    product_deps_by_src[t1] = {}
    product_deps_by_src[t1_x] = {}
    product_deps_by_src[t1_y] = {}
    product_deps_by_src[t1_z] = {}
    product_deps_by_src[t2] = {'a.java': ['x1.class'],
                               'b.java': ['z1.class', 'z2.class']}
    graph = self.create_graph(dep_usage, [t1, t1_x, t1_y, t1_z, t2])

    self.assertEqual(graph._nodes[t1].products_total, 5)
    self.assertEqual(len(graph._nodes[t2].dep_edges[t1].products_used), 3)

    self._cover_output(graph)

  def test_overlapping_globs(self):
    t1 = self.make_java_target(spec=':t1', sources=['a.java'])
    t2 = self.make_java_target(spec=':t2', sources=['a.java', 'b.java'])
    t3 = self.make_java_target(spec=':t3', sources=['c.java'], dependencies=[t1])
    t4 = self.make_java_target(spec=':t4', sources=['d.java'], dependencies=[t3])
    self.set_options(strict_deps=False)
    dep_usage, product_deps_by_src = self._setup({
        t1: ['a.class'],
        t2: ['a.class', 'b.class'],
        t3: ['c.class'],
        t4: ['d.class'],
    })
    product_deps_by_src[t3] = {'c.java': ['a.class']}
    product_deps_by_src[t4] = {'d.java': ['a.class']}
    graph = self.create_graph(dep_usage, [t1, t2, t3, t4])

    # Not creating edge for t2 even it provides a.class that t4 depends on.
    self.assertFalse(t2 in graph._nodes[t4].dep_edges)
    # t4 depends on a.class from t1 transitively through t3.
    self.assertEqual(graph._nodes[t4].dep_edges[t1].products_used, set(['a.class']))
    self.assertFalse(graph._nodes[t4].dep_edges[t1].is_declared)
    self.assertEqual(graph._nodes[t4].dep_edges[t3].products_used, set([]))
    self.assertTrue(graph._nodes[t4].dep_edges[t3].is_declared)

  def create_graph(self, task, targets):
    classes_by_source = task.context.products.get_data('classes_by_source')
    runtime_classpath = task.context.products.get_data('runtime_classpath')
    product_deps_by_src = task.context.products.get_data('product_deps_by_src')
<<<<<<< HEAD
    analyzer = JvmDependencyAnalyzer(self.build_root, runtime_classpath)
    targets_by_file = analyzer.targets_by_file(targets)

    def node_creator(target):
      return task.create_dep_usage_node(target, targets_by_file, '',
                                        classes_by_source, runtime_classpath, product_deps_by_src)
=======
    transitive_deps_by_target = task._compute_transitive_deps_by_target()

    def node_creator(target):
      return task.create_dep_usage_node(target, '',
                                        classes_by_source, runtime_classpath, product_deps_by_src,
                                        transitive_deps_by_target)
>>>>>>> 387bb116

    return DependencyUsageGraph(task.create_dep_usage_nodes(targets, node_creator),
                                task.size_estimators[task.get_options().size_estimator])

  @ensure_cached(JvmDependencyUsage, expected_num_artifacts=2)
  def test_cache_write(self):
    t1 = self.make_java_target(spec=':t1', sources=['a.java'])
    self.create_file('a.java')
    t2 = self.make_java_target(spec=':t2', sources=['b.java'], dependencies=[t1])
    self.create_file('b.java')
    self.set_options(size_estimator='filecount')
    dep_usage, product_deps_by_src = self._setup({
        t1: ['a.class'],
        t2: ['b.class'],
      })
    product_deps_by_src[t1] = {}
    product_deps_by_src[t2] = {'b.java': ['a.class']}

    dep_usage.create_dep_usage_graph([t1, t2])<|MERGE_RESOLUTION|>--- conflicted
+++ resolved
@@ -133,21 +133,18 @@
     classes_by_source = task.context.products.get_data('classes_by_source')
     runtime_classpath = task.context.products.get_data('runtime_classpath')
     product_deps_by_src = task.context.products.get_data('product_deps_by_src')
-<<<<<<< HEAD
     analyzer = JvmDependencyAnalyzer(self.build_root, runtime_classpath)
     targets_by_file = analyzer.targets_by_file(targets)
-
-    def node_creator(target):
-      return task.create_dep_usage_node(target, targets_by_file, '',
-                                        classes_by_source, runtime_classpath, product_deps_by_src)
-=======
     transitive_deps_by_target = task._compute_transitive_deps_by_target()
 
     def node_creator(target):
-      return task.create_dep_usage_node(target, '',
-                                        classes_by_source, runtime_classpath, product_deps_by_src,
+      return task.create_dep_usage_node(target,
+                                        targets_by_file,
+                                        buildroot='',
+                                        classes_by_source,
+                                        runtime_classpath,
+                                        product_deps_by_src,
                                         transitive_deps_by_target)
->>>>>>> 387bb116
 
     return DependencyUsageGraph(task.create_dep_usage_nodes(targets, node_creator),
                                 task.size_estimators[task.get_options().size_estimator])
