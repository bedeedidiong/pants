--- conflicted
+++ resolved
@@ -646,13 +646,8 @@
     def roots():
       for subject in subjects:
         for product in products:
-<<<<<<< HEAD
-          if isinstance(subject, Address):
-            yield SelectNode(subject, product, None, None)
-=======
           if type(subject) in [Address, PathGlobs]:
             yield SelectNode(subject, None, Select(product))
->>>>>>> 71b7bdf0
           elif type(subject) in [SingleAddress, SiblingAddresses, DescendantAddresses]:
             yield DependenciesNode(subject, None, SelectDependencies(product, Addresses))
           else:
