# coding=utf-8
# Copyright 2015 Pants project contributors (see CONTRIBUTORS.md).
# Licensed under the Apache License, Version 2.0 (see LICENSE).

from __future__ import (absolute_import, division, generators, nested_scopes, print_function,
                        unicode_literals, with_statement)

import json
from hashlib import sha1

<<<<<<< HEAD
from pants.option.custom_types import file_option, target_option
=======
from pants.option.custom_types import file_option, target_list_option, target_option
>>>>>>> 11d89c9a


def stable_json_dumps(obj):
  return json.dumps(obj, ensure_ascii=True, allow_nan=False, sort_keys=True)


def stable_json_sha1(obj):
  return sha1(stable_json_dumps(obj)).hexdigest()


class OptionsFingerprinter(object):
  """Handles fingerprinting options under a given build_graph."""

  def __init__(self, build_graph):
    self._build_graph = build_graph

  def fingerprint(self, option_type, option_val):
    """Returns a hash of the given option_val based on the option_type.

    Returns None if option_val is None.
    """
    if option_val is None:
      return None

<<<<<<< HEAD
    if option_type == target_option:
      return self._fingerprint_target_address(option_val)
=======
    if option_type == target_list_option:
      return self._fingerprint_target_specs(option_val)
    elif option_type == target_option:
      return self._fingerprint_target_specs([option_val])
>>>>>>> 11d89c9a
    elif option_type == file_option:
      return self._fingerprint_file(option_val)
    else:
      return self._fingerprint_primitive(option_val)

  def _fingerprint_target_address(self, address):
    """Returns a fingerprint of the targets resolved from the given address."""
    hasher = sha1()
    for target in self._build_graph.resolve_address(address):
      # Not all targets have hashes; in particular, `Dependencies` targets don't.
      h = target.compute_invalidation_hash()
      if h:
        hasher.update(h)
    return hasher.hexdigest()

  def _fingerprint_file(self, filepath):
    """Returns a fingerprint of the given filepath and its contents."""
    hasher = sha1()
    hasher.update(filepath)
    with open(filepath, 'rb') as f:
      hasher.update(f.read())
    return hasher.hexdigest()

  def _fingerprint_primitive(self, val):
    return stable_json_sha1(val)<|MERGE_RESOLUTION|>--- conflicted
+++ resolved
@@ -8,11 +8,7 @@
 import json
 from hashlib import sha1
 
-<<<<<<< HEAD
-from pants.option.custom_types import file_option, target_option
-=======
 from pants.option.custom_types import file_option, target_list_option, target_option
->>>>>>> 11d89c9a
 
 
 def stable_json_dumps(obj):
@@ -37,28 +33,24 @@
     if option_val is None:
       return None
 
-<<<<<<< HEAD
     if option_type == target_option:
+      return self._fingerprint_target_addresses([option_val])
+    elif option_type == target_list_option:
       return self._fingerprint_target_address(option_val)
-=======
-    if option_type == target_list_option:
-      return self._fingerprint_target_specs(option_val)
-    elif option_type == target_option:
-      return self._fingerprint_target_specs([option_val])
->>>>>>> 11d89c9a
     elif option_type == file_option:
       return self._fingerprint_file(option_val)
     else:
       return self._fingerprint_primitive(option_val)
 
-  def _fingerprint_target_address(self, address):
-    """Returns a fingerprint of the targets resolved from the given address."""
+  def _fingerprint_target_addresses(self, addresses):
+    """Returns a fingerprint of the targets resolved from the given addresses."""
     hasher = sha1()
-    for target in self._build_graph.resolve_address(address):
-      # Not all targets have hashes; in particular, `Dependencies` targets don't.
-      h = target.compute_invalidation_hash()
-      if h:
-        hasher.update(h)
+    for address in addresses:
+      for target in self._build_graph.resolve_address(address):
+        # Not all targets have hashes; in particular, `Dependencies` targets don't.
+        h = target.compute_invalidation_hash()
+        if h:
+          hasher.update(h)
     return hasher.hexdigest()
 
   def _fingerprint_file(self, filepath):
