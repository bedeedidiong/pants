jar_library(
  name='incremental-compiler',
  jars=[
    # NB: when this is bumped past 0.13.10, please see:
    #   https://rbcommons.com/s/twitter/r/2810/
<<<<<<< HEAD
    jar(org='org.scala-sbt', name='compiler-integration', rev='0.13.10-stuhood-java-invalidation-repro-1442185262'),
=======
    jar(org='org.scala-sbt', name='compiler-integration', rev='0.13.10-stuhood-java-invalidation-repro-1442447662'),
>>>>>>> 2340f2bb
  ],
  dependencies=[
    '//:scala-compiler',
    '//:scala-library',
  ],
)<|MERGE_RESOLUTION|>--- conflicted
+++ resolved
@@ -3,11 +3,7 @@
   jars=[
     # NB: when this is bumped past 0.13.10, please see:
     #   https://rbcommons.com/s/twitter/r/2810/
-<<<<<<< HEAD
-    jar(org='org.scala-sbt', name='compiler-integration', rev='0.13.10-stuhood-java-invalidation-repro-1442185262'),
-=======
     jar(org='org.scala-sbt', name='compiler-integration', rev='0.13.10-stuhood-java-invalidation-repro-1442447662'),
->>>>>>> 2340f2bb
   ],
   dependencies=[
     '//:scala-compiler',
