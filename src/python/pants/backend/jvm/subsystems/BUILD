--- conflicted
+++ resolved
@@ -5,11 +5,7 @@
   name = 'jvm_tool_mixin',
   sources = ['jvm_tool_mixin.py'],
   dependencies = [
-<<<<<<< HEAD
     'src/python/pants/base:address',
-    'src/python/pants/base:dep_lookup_error',
-=======
->>>>>>> 3d7c03ab
     'src/python/pants/base:exceptions',
     'src/python/pants/option',
   ],
