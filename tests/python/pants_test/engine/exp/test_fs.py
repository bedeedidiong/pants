# coding=utf-8
# Copyright 2015 Pants project contributors (see CONTRIBUTORS.md).
# Licensed under the Apache License, Version 2.0 (see LICENSE).

from __future__ import (absolute_import, division, generators, nested_scopes, print_function,
                        unicode_literals, with_statement)

import os
import unittest
from os.path import join

from pants.engine.exp.fs import (FileContent, Path, PathDirWildcard, PathGlobs, PathLiteral,
                                 PathWildcard)
from pants_test.engine.exp.scheduler_test_base import SchedulerTestBase


class FSTest(unittest.TestCase, SchedulerTestBase):

  _build_root_src = os.path.join(os.path.dirname(__file__), 'examples/fs_test')

  def pg(self, *pathglobs):
    return PathGlobs(pathglobs)

  def specs(self, relative_to, *filespecs):
    return PathGlobs.create_from_specs(relative_to, filespecs)

  def assert_walk(self, filespecs, files):
<<<<<<< HEAD
    scheduler, _ = self.mk_scheduler(build_root_src=self._build_root_src)
    result = self.execute(scheduler, Path, self.specs('', *filespecs))[0]
    self.assertEquals(set(files), set([p.path for p in result]))

  def assert_content(self, filespecs, expected_content):
    scheduler, _ = self.mk_scheduler(build_root_src=self._build_root_src)
    result = self.execute(scheduler, FileContent, self.specs('', *filespecs))[0]
    def validate(e):
      self.assertEquals(type(e), FileContent)
      return True
    actual_content = {f.path: f.content for f in result if validate(f)}
    self.assertEquals(expected_content, actual_content)
=======
    scheduler, storage, _ = self.mk_scheduler(build_root_src=self._build_root_src)
    request = self.execute(scheduler, storage, Path, self.specs('', *filespecs))
    result = scheduler.root_entries(request).values()[0]
    self.assertEquals(result.type, Return)
    self.assertEquals(set(files), set([p.path for p in storage.get(result).value]))
>>>>>>> 6bc4b8f8

  def assert_pg_equals(self, pathglobs, relative_to, filespecs):
    self.assertEquals(self.pg(*pathglobs), self.specs(relative_to, *filespecs))

  def test_create_literal(self):
    subdir = 'foo'
    name = 'Blah.java'
    self.assert_pg_equals([PathLiteral(name)], '', [name])
    self.assert_pg_equals([PathLiteral(join(subdir, name))], subdir, [name])
    self.assert_pg_equals([PathLiteral(join(subdir, name))], '', [join(subdir, name)])

  def test_create_literal_directory(self):
    subdir = 'foo'
    name = 'bar/'
    self.assert_pg_equals([PathLiteral(name)], '', [name])
    self.assert_pg_equals([PathLiteral(join(subdir, name))], subdir, [name])
    self.assert_pg_equals([PathLiteral(join(subdir, name))], '', [join(subdir, name)])

  def test_create_wildcard(self):
    name = '*.java'
    subdir = 'foo'
    self.assert_pg_equals([PathWildcard('', name)], '', [name])
    self.assert_pg_equals([PathWildcard(subdir, name)], subdir, [name])
    self.assert_pg_equals([PathWildcard(subdir, name)], '', [join(subdir, name)])

  def test_create_dir_wildcard(self):
    name = 'Blah.java'
    subdir = 'foo'
    wildcard = '*'
    self.assert_pg_equals([PathDirWildcard(subdir, wildcard, (name,))],
                          '',
                          [join(subdir, wildcard, name)])
    self.assert_pg_equals([PathDirWildcard(subdir, wildcard, (name,))],
                          subdir,
                          [join(wildcard, name)])

  def test_create_recursive_dir_wildcard(self):
    name = 'Blah.java'
    subdir = 'foo'
    wildcard = '**'
    expected_remainders = (name, join(wildcard, name))
    self.assert_pg_equals([PathDirWildcard(subdir, wildcard, expected_remainders)],
                          '',
                          [join(subdir, wildcard, name)])
    self.assert_pg_equals([PathDirWildcard(subdir, wildcard, expected_remainders)],
                          subdir,
                          [join(wildcard, name)])

  def test_walk_literal(self):
    self.assert_walk(['4.txt'], ['4.txt'])
    self.assert_walk(['a/b/1.txt', 'a/b/2'], ['a/b/1.txt', 'a/b/2'])
    self.assert_walk(['a/3.txt'], ['a/3.txt'])
    self.assert_walk(['z.txt'], [])

  def test_walk_literal_directory(self):
    self.assert_walk(['a/'], ['a/'])
    self.assert_walk(['a/b/'], ['a/b/'])
    self.assert_walk(['z/'], [])

  def test_walk_siblings(self):
    self.assert_walk(['*.txt'], ['4.txt'])
    self.assert_walk(['a/b/*.txt'], ['a/b/1.txt'])
    self.assert_walk(['a/b/*'], ['a/b/1.txt', 'a/b/2'])
    self.assert_walk(['*/0.txt'], [])

  def test_walk_recursive(self):
    self.assert_walk(['**/*.txt'], ['a/3.txt', 'a/b/1.txt'])
    self.assert_walk(['*.txt', '**/*.txt'], ['a/3.txt', 'a/b/1.txt', '4.txt'])
    self.assert_walk(['*', '**/*'], ['a/3.txt', 'a/b/1.txt', '4.txt', 'a/b/2'])
    self.assert_walk(['**/*.zzz'], [])

  def test_files_content_literal(self):
    self.assert_content(['4.txt'], {'4.txt': 'four\n'})<|MERGE_RESOLUTION|>--- conflicted
+++ resolved
@@ -25,26 +25,18 @@
     return PathGlobs.create_from_specs(relative_to, filespecs)
 
   def assert_walk(self, filespecs, files):
-<<<<<<< HEAD
-    scheduler, _ = self.mk_scheduler(build_root_src=self._build_root_src)
-    result = self.execute(scheduler, Path, self.specs('', *filespecs))[0]
+    scheduler, storage, _ = self.mk_scheduler(build_root_src=self._build_root_src)
+    result = self.execute(scheduler, storage, Path, self.specs('', *filespecs))[0]
     self.assertEquals(set(files), set([p.path for p in result]))
 
   def assert_content(self, filespecs, expected_content):
-    scheduler, _ = self.mk_scheduler(build_root_src=self._build_root_src)
-    result = self.execute(scheduler, FileContent, self.specs('', *filespecs))[0]
+    scheduler, storage, _ = self.mk_scheduler(build_root_src=self._build_root_src)
+    result = self.execute(scheduler, storage, FileContent, self.specs('', *filespecs))[0]
     def validate(e):
       self.assertEquals(type(e), FileContent)
       return True
     actual_content = {f.path: f.content for f in result if validate(f)}
     self.assertEquals(expected_content, actual_content)
-=======
-    scheduler, storage, _ = self.mk_scheduler(build_root_src=self._build_root_src)
-    request = self.execute(scheduler, storage, Path, self.specs('', *filespecs))
-    result = scheduler.root_entries(request).values()[0]
-    self.assertEquals(result.type, Return)
-    self.assertEquals(set(files), set([p.path for p in storage.get(result).value]))
->>>>>>> 6bc4b8f8
 
   def assert_pg_equals(self, pathglobs, relative_to, filespecs):
     self.assertEquals(self.pg(*pathglobs), self.specs(relative_to, *filespecs))
