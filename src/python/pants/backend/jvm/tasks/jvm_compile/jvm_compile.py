--- conflicted
+++ resolved
@@ -8,6 +8,7 @@
 import functools
 import itertools
 import os
+import re
 import shutil
 import sys
 from collections import OrderedDict, defaultdict
@@ -34,22 +35,6 @@
 from pants.util.fileutil import atomic_copy, create_size_estimators
 
 
-class CacheHitCallback(object):
-  """A serializable cache hit callback that cleans the class directory prior to cache extraction.
-
-  This class holds onto class directories rather than CompileContexts because CompileContexts
-  aren't picklable.
-  """
-
-  def __init__(self, cache_key_to_class_dir):
-    self._key_to_classes_dir = cache_key_to_class_dir
-
-  def __call__(self, cache_key):
-    class_dir = self._key_to_classes_dir.get(cache_key)
-    if class_dir:
-      safe_mkdir(class_dir, clean=True)
-
-
 class ResolvedJarAwareTaskIdentityFingerprintStrategy(TaskIdentityFingerprintStrategy):
   """Task fingerprint strategy that also includes the resolved coordinates of dependent jars."""
 
@@ -88,6 +73,11 @@
 
   size_estimators = create_size_estimators()
 
+  # TODO: make NamedTuples for these?
+  CRL = 'crl({})'
+  CRJ = 'crj({}!{})'
+  CR_RE = re.compile(r'cr([lj])\(([^!)]*)!?([^)]*)?\)')
+
   @classmethod
   def size_estimator_by_name(cls, estimation_strategy_name):
     return cls.size_estimators[estimation_strategy_name]
@@ -291,7 +281,6 @@
     self._analysis_dir = os.path.join(self.workdir, 'isolated-analysis')
     self._classes_dir = os.path.join(self.workdir, 'isolated-classes')
     self._logs_dir = os.path.join(self.workdir, 'isolated-logs')
-    self._jars_dir = os.path.join(self.workdir, 'jars')
 
     self._capture_log = self.get_options().capture_log
     self._delete_scratch = self.get_options().delete_scratch
@@ -340,7 +329,6 @@
     safe_mkdir(self._analysis_dir)
     safe_mkdir(self._classes_dir)
     safe_mkdir(self._logs_dir)
-    safe_mkdir(self._jars_dir)
 
     # TODO(John Sirois): Ensuring requested product maps are available - if empty - should probably
     # be lifted to Task infra.
@@ -361,7 +349,6 @@
     with self.context.new_workunit('validate-{}-analysis'.format(self._name)):
       for target in relevant_targets:
         cc = self.compile_context(target)
-        safe_mkdir(cc.classes_dir)
         compile_classpaths.add_for_target(target, [(conf, cc.classes_dir) for conf in self._confs])
         self.validate_analysis(cc.analysis_file)
 
@@ -377,14 +364,10 @@
 
   def compile_context(self, target):
     analysis_file = JvmCompile._analysis_for_target(self._analysis_dir, target)
-    classes_dir = os.path.join(self._classes_dir, target.id)
-    # Generate a short unique path for the jar to allow for shorter classpaths.
-    #   TODO: likely unnecessary after https://github.com/pantsbuild/pants/issues/1988
-    jar_file = os.path.join(self._jars_dir, '{}.jar'.format(sha1(target.id).hexdigest()[:12]))
+    classes_dir = os.path.join(self._classes_dir, '{}.jar'.format(target.id))
     return CompileContext(target,
                           analysis_file,
                           classes_dir,
-                          jar_file,
                           self._sources_for_target(target))
 
   def execute_chunk(self, relevant_targets):
@@ -466,16 +449,6 @@
       exec_graph.execute(self._worker_pool, self.context.log)
     except ExecutionFailure as e:
       raise TaskError("Compilation failure: {}".format(e))
-
-  def finalize_execute(self, chunks):
-    targets = list(itertools.chain(*chunks))
-    # Replace the classpath entry for each target with its jar'd representation.
-    compile_classpaths = self.context.products.get_data('compile_classpath')
-    for target in targets:
-      cc = self.compile_context(target)
-      for conf in self._confs:
-        compile_classpaths.remove_for_target(target, [(conf, cc.classes_dir)])
-        compile_classpaths.add_for_target(target, [(conf, cc.jar_file)])
 
   def _compile_vts(self, vts, sources, analysis_file, upstream_analysis, classpath, outdir,
                    log_file, progress_message, settings):
@@ -515,15 +488,7 @@
 
   def check_artifact_cache(self, vts):
     post_process_cached_vts = lambda cvts: self.post_process_cached_vts(cvts)
-    cache_hit_callback = self.create_cache_hit_callback(vts)
-    return self.do_check_artifact_cache(vts,
-                                        post_process_cached_vts=post_process_cached_vts,
-                                        cache_hit_callback=cache_hit_callback)
-
-  def create_cache_hit_callback(self, vts):
-    cache_key_to_classes_dir = {v.cache_key: self.compile_context(v.target).classes_dir
-                                for v in vts}
-    return CacheHitCallback(cache_key_to_classes_dir)
+    return self.do_check_artifact_cache(vts, post_process_cached_vts=post_process_cached_vts)
 
   def post_process_cached_vts(self, cached_vts):
     """Localizes the fetched analysis for targets we found in the cache.
@@ -574,7 +539,7 @@
       with compile_context.open_jar(mode='r') as jar:
         for name in jar.namelist():
           if not name.endswith('/'):
-            unclaimed_classes.add(os.path.join(compile_context.classes_dir, name))
+            unclaimed_classes.add(self.CRJ.format(compile_context.classes_dir, name))
 
       # Grab the analysis' view of which classfiles were generated.
       classes_by_src = classes_by_src_by_context[compile_context]
@@ -590,12 +555,25 @@
       classes_by_src[None] = list(unclaimed_classes)
     return classes_by_src_by_context
 
-  def class_name_for_class_file(self, compile_context, class_file_name):
-    if not class_file_name.endswith(".class"):
-      return None
-    assert class_file_name.startswith(compile_context.classes_dir)
-    class_file_name = class_file_name[len(compile_context.classes_dir) + 1:-len(".class")]
-    return class_file_name.replace("/", ".")
+  def class_for_class_ref(self, compile_context, class_ref):
+    """Return a tuple of relative filename and class name."""
+    match = self.CR_RE.match(class_ref)
+    assert match, ("Unexpected class reference: {}".format(class_ref))
+    if match.group(1) == 'j':
+      # jarred
+      assert match.group(2).startswith(compile_context.classes_dir)
+      file_name = match.group(3)
+    else:
+      # loose
+      assert match.group(1) == 'l', ("Unexpected class reference: {}".format(class_ref))
+      file_name = fast_relpath(match.group(2), compile_context.classes_dir)
+
+    # is a resource
+    if not file_name.endswith(b".class"):
+      return file_name, None
+
+    # is a class
+    return file_name, file_name[:-len(".class")].replace("/", ".")
 
   def _register_vts(self, compile_contexts):
     classes_by_source = self.context.products.get_data('classes_by_source')
@@ -605,11 +583,7 @@
     product_deps_by_src = self.context.products.get_data('product_deps_by_src')
 
     # Register class products (and resources generated by annotation processors.)
-<<<<<<< HEAD
-    computed_class_refs_by_source_by_context = self._strategy.compute_classes_by_source(
-=======
-    computed_classes_by_source_by_context = self.compute_classes_by_source(
->>>>>>> 23781fe8
+    computed_class_refs_by_source_by_context = self.compute_classes_by_source(
         compile_contexts)
     resource_mapping = ResourceMapping(self._classes_dir)
     for compile_context in compile_contexts:
@@ -619,11 +593,7 @@
 
       def add_products_by_target(source, files):
         for f in files:
-<<<<<<< HEAD
-          rel_file, clsname = self._strategy.class_for_class_ref(compile_context, f)
-=======
-          clsname = self.class_name_for_class_file(compile_context, f)
->>>>>>> 23781fe8
+          rel_file, clsname = self.class_for_class_ref(compile_context, f)
           if clsname:
             # Is a class.
             classes_by_target[target].add_rel_paths(classes_dir, [rel_file])
@@ -692,12 +662,9 @@
       compile_contexts_by_directory[compile_context.classes_dir] = compile_context
     # If we have a compile context for the target, include it.
     for entry in classpath_entries:
-      if not entry.endswith('.jar'):
-        compile_context = compile_contexts_by_directory.get(entry)
-        if not compile_context:
-          self.context.log.debug('Missing upstream analysis for {}'.format(entry))
-        else:
-          yield compile_context.classes_dir, compile_context.analysis_file
+      compile_context = compile_contexts_by_directory.get(entry)
+      if compile_context:
+        yield compile_context.classes_dir, compile_context.analysis_file
 
   def _capture_log_file(self, target):
     if self._capture_log:
@@ -761,9 +728,6 @@
                     target.platform)
         atomic_copy(tmp_analysis_file, compile_context.analysis_file)
 
-        # Jar the compiled output.
-        self._create_context_jar(compile_context)
-
       # Update the products with the latest classes.
       register_vts([compile_context])
 
@@ -794,22 +758,6 @@
                       on_failure=vts.force_invalidate))
     return jobs
 
-  def _create_context_jar(self, compile_context):
-    """Jar up the compile_context to its output jar location.
-
-    TODO(stuhood): In the medium term, we hope to add compiler support for this step, which would
-    allow the jars to be used as compile _inputs_ as well. Currently using jar'd compile outputs as
-    compile inputs would make the compiler's analysis useless.
-      see https://github.com/twitter-forks/sbt/tree/stuhood/output-jars
-    """
-    root = compile_context.classes_dir
-    with compile_context.open_jar(mode='w') as jar:
-      for abs_sub_dir, dirnames, filenames in safe_walk(root):
-        for name in dirnames + filenames:
-          abs_filename = os.path.join(abs_sub_dir, name)
-          arcname = fast_relpath(abs_filename, root)
-          jar.write(abs_filename, arcname)
-
   def _write_to_artifact_cache(self, vts, compile_context, get_update_artifact_cache_work):
     assert len(vts.targets) == 1
     assert vts.targets[0] == compile_context.target
@@ -829,20 +777,20 @@
 
     def add_abs_products(p):
       if p:
-        for _, paths in p.abs_paths():
-          artifacts.extend(paths)
+        for d, paths in p.rel_paths():
+          # resources located inside the jar are already cached via the jar
+          # TODO: more generally, they probably don't need to tracked at all?
+          if d != compile_context.classes_dir:
+            artifacts.extend(os.path.join(d, path) for path in paths)
     # Resources.
     resources_by_target = self.context.products.get_data('resources_by_target')
     add_abs_products(resources_by_target.get(compile_context.target))
-    # Classes.
-    classes_by_target = self.context.products.get_data('classes_by_target')
-    add_abs_products(classes_by_target.get(compile_context.target))
+    # Jar.
+    artifacts.append(compile_context.classes_dir)
     # Log file.
     log_file = self._capture_log_file(compile_context.target)
     if log_file and os.path.exists(log_file):
       artifacts.append(log_file)
-    # Jar.
-    artifacts.append(compile_context.jar_file)
 
     # Get the 'work' that will publish these artifacts to the cache.
     # NB: the portable analysis_file won't exist until we finish.
