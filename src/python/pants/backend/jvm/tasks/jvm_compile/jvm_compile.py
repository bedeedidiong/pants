# coding=utf-8
# Copyright 2014 Pants project contributors (see CONTRIBUTORS.md).
# Licensed under the Apache License, Version 2.0 (see LICENSE).

from __future__ import (absolute_import, division, generators, nested_scopes, print_function,
                        unicode_literals, with_statement)

<<<<<<< HEAD
import functools
=======
import hashlib
>>>>>>> 451b3f9c
import itertools
import os
import shutil
import sys
from collections import OrderedDict, defaultdict
from hashlib import sha1

from pants.backend.core.tasks.group_task import GroupMember
from pants.backend.jvm.subsystems.jvm_platform import JvmPlatform
<<<<<<< HEAD
from pants.backend.jvm.tasks.classpath_util import ClasspathUtil
from pants.backend.jvm.tasks.jvm_compile.compile_context import CompileContext
from pants.backend.jvm.tasks.jvm_compile.execution_graph import (ExecutionFailure, ExecutionGraph,
                                                                 Job)
from pants.backend.jvm.tasks.jvm_compile.resource_mapping import ResourceMapping
=======
from pants.backend.jvm.targets.jar_library import JarLibrary
from pants.backend.jvm.tasks.jvm_compile.jvm_compile_global_strategy import JvmCompileGlobalStrategy
from pants.backend.jvm.tasks.jvm_compile.jvm_compile_isolated_strategy import \
  JvmCompileIsolatedStrategy
>>>>>>> 451b3f9c
from pants.backend.jvm.tasks.nailgun_task import NailgunTaskBase
from pants.base.build_environment import get_buildroot
from pants.base.exceptions import TaskError
from pants.base.fingerprint_strategy import TaskIdentityFingerprintStrategy
from pants.base.worker_pool import Work, WorkerPool
from pants.base.workunit import WorkUnitLabel
from pants.goal.products import MultipleRootedProducts
from pants.option.custom_types import list_option
from pants.reporting.reporting_utils import items_to_report_element
from pants.util.dirutil import safe_mkdir, safe_rmtree, safe_walk
from pants.util.fileutil import atomic_copy, create_size_estimators


class CacheHitCallback(object):
  """A serializable cache hit callback that cleans the class directory prior to cache extraction.

  This class holds onto class directories rather than CompileContexts because CompileContexts
  aren't picklable.
  """

  def __init__(self, cache_key_to_class_dir):
    self._key_to_target = cache_key_to_class_dir

  def __call__(self, cache_key):
    class_dir = self.key_to_target.get(cache_key)
    if class_dir:
      safe_mkdir(class_dir, clean=True)


class ResolvedJarAwareTaskIdentityFingerprintStrategy(TaskIdentityFingerprintStrategy):
  """Task fingerprint strategy that also includes the resolved coordinates of dependent jars."""

  def __init__(self, task, compile_classpath):
    super(ResolvedJarAwareTaskIdentityFingerprintStrategy, self).__init__(task)
    self._compile_classpath = compile_classpath

  def _build_hasher(self, target):
    hasher = super(ResolvedJarAwareTaskIdentityFingerprintStrategy, self)._build_hasher(target)
    if isinstance(target, JarLibrary):
      # NB: Collects only the jars for the current jar_library, and hashes them to ensure that both
      # the resolved coordinates, and the requested coordinates are used. This ensures that if a
      # source file depends on a library with source compatible but binary incompatible signature
      # changes between versions, that you won't get runtime errors due to using an artifact built
      # against a binary incompatible version resolved for a previous compile.
      classpath_entries = self._compile_classpath.get_artifact_classpath_entries_for_targets(
        [target], transitive=False)
      for _, entry in classpath_entries:
        hasher.update(str(entry.coordinate))
    return hasher

  def __hash__(self):
    return hash((type(self), self._task.fingerprint))

  def __eq__(self, other):
    return (isinstance(other, ResolvedJarAwareTaskIdentityFingerprintStrategy) and
            super(ResolvedJarAwareTaskIdentityFingerprintStrategy, self).__eq__(other))


class JvmCompile(NailgunTaskBase, GroupMember):
  """A common framework for JVM compilation.

  To subclass for a specific JVM language, implement the static values and methods
  mentioned below under "Subclasses must implement".
  """

  size_estimators = create_size_estimators()

  @classmethod
  def size_estimator_by_name(cls, estimation_strategy_name):
    return cls.size_estimators[estimation_strategy_name]

  @staticmethod
  def _analysis_for_target(analysis_dir, target):
    return os.path.join(analysis_dir, target.id + '.analysis')

  @staticmethod
  def _portable_analysis_for_target(analysis_dir, target):
    return JvmCompile._analysis_for_target(analysis_dir, target) + '.portable'

  @classmethod
  def register_options(cls, register):
    super(JvmCompile, cls).register_options(register)
    register('--jvm-options', advanced=True, type=list_option, default=[],
             help='Run the compiler with these JVM options.')

    register('--args', advanced=True, action='append',
             default=list(cls.get_args_default(register.bootstrap)), fingerprint=True,
             help='Pass these args to the compiler.')

    register('--confs', advanced=True, type=list_option, default=['default'],
             help='Compile for these Ivy confs.')

    # TODO: Stale analysis should be automatically ignored via Task identities:
    # https://github.com/pantsbuild/pants/issues/1351
    register('--clear-invalid-analysis', advanced=True, default=False, action='store_true',
             help='When set, any invalid/incompatible analysis files will be deleted '
                  'automatically.  When unset, an error is raised instead.')

    register('--warnings', default=True, action='store_true',
             help='Compile with all configured warnings enabled.')

    register('--warning-args', advanced=True, action='append',
             default=list(cls.get_warning_args_default()),
             help='Extra compiler args to use when warnings are enabled.')

    register('--no-warning-args', advanced=True, action='append',
             default=list(cls.get_no_warning_args_default()),
             help='Extra compiler args to use when warnings are disabled.')

    register('--delete-scratch', advanced=True, default=True, action='store_true',
             help='Leave intermediate scratch files around, for debugging build problems.')

    register('--worker-count', advanced=True, type=int, default=1,
             help='The number of concurrent workers to use when '
                  'compiling with {task}.'.format(task=cls._name))

    register('--size-estimator', advanced=True,
             choices=list(cls.size_estimators.keys()), default='filesize',
             help='The method of target size estimation.')

    register('--capture-log', advanced=True, action='store_true', default=False,
             fingerprint=True,
             help='Capture compilation output to per-target logs.')

  @classmethod
  def product_types(cls):
    raise TaskError('Expected to be installed in GroupTask, which has its own '
                    'product_types implementation.')

  @classmethod
  def prepare(cls, options, round_manager):
    super(JvmCompile, cls).prepare(options, round_manager)

    round_manager.require_data('compile_classpath')

    # Require codegen we care about
    # TODO(John Sirois): roll this up in Task - if the list of labels we care about for a target
    # predicate to filter the full build graph is exposed, the requirement can be made automatic
    # and in turn codegen tasks could denote the labels they produce automating wiring of the
    # produce side
    round_manager.require_data('java')
    round_manager.require_data('scala')

    # Allow the deferred_sources_mapping to take place first
    round_manager.require_data('deferred_sources')

  # Subclasses must implement.
  # --------------------------
  _name = None
  _file_suffix = None
  _supports_concurrent_execution = None

  @classmethod
  def task_subsystems(cls):
    # NB(gmalmquist): This is only used to make sure the JvmTargets get properly fingerprinted.
    # See: java_zinc_compile_jvm_platform_integration#test_compile_stale_platform_settings.
    return super(JvmCompile, cls).task_subsystems() + (JvmPlatform,)

  @classmethod
  def name(cls):
    return cls._name

  @classmethod
  def get_args_default(cls, bootstrap_option_values):
    """Override to set default for --args option.

    :param bootstrap_option_values: The values of the "bootstrap options" (e.g., pants_workdir).
                                    Implementations can use these when generating the default.
                                    See src/python/pants/options/options_bootstrapper.py for
                                    details.
    """
    return ()

  @classmethod
  def get_warning_args_default(cls):
    """Override to set default for --warning-args option."""
    return ()

  @classmethod
  def get_no_warning_args_default(cls):
    """Override to set default for --no-warning-args option."""
    return ()

  @property
  def config_section(self):
    return self.options_scope

  def select(self, target):
    return target.has_sources(self._file_suffix)

  def select_source(self, source_file_path):
    """Source predicate for this task."""
    return source_file_path.endswith(self._file_suffix)

  def create_analysis_tools(self):
    """Returns an AnalysisTools implementation.

    Subclasses must implement.
    """
    raise NotImplementedError()

  def compile(self, args, classpath, sources, classes_output_dir, upstream_analysis, analysis_file,
              log_file, settings):
    """Invoke the compiler.

    Must raise TaskError on compile failure.

    Subclasses must implement.
    :param list args: Arguments to the compiler (such as jmake or zinc).
    :param list classpath: List of classpath entries.
    :param list sources: Source files.
    :param str classes_output_dir: Where to put the compiled output.
    :param upstream_analysis:
    :param analysis_file: Where to write the compile analysis.
    :param log_file: Where to write logs.
    :param JvmPlatformSettings settings: platform settings determining the -source, -target, etc for
      javac to use.
    """
    raise NotImplementedError()

  # Subclasses may override.
  # ------------------------
  def extra_compile_time_classpath_elements(self):
    """Extra classpath elements common to all compiler invocations.

    E.g., jars for compiler plugins.

    These are added at the end of the classpath, after any dependencies, so that if they
    overlap with any explicit dependencies, the compiler sees those first.  This makes
    missing dependency accounting much simpler.
    """
    return []

  def extra_products(self, target):
    """Any extra, out-of-band resources created for a target.

    E.g., targets that produce scala compiler plugins or annotation processor files
    produce an info file. The resources will be added to the compile_classpath, and
    made available in resources_by_target.
    Returns a list of pairs (root, [absolute paths of files under root]).
    """
    return []

  def __init__(self, *args, **kwargs):
    super(JvmCompile, self).__init__(*args, **kwargs)
    self._targets_to_compile_settings = None

    # JVM options for running the compiler.
    self._jvm_options = self.get_options().jvm_options

    self._args = list(self.get_options().args)
    if self.get_options().warnings:
      self._args.extend(self.get_options().warning_args)
    else:
      self._args.extend(self.get_options().no_warning_args)

    # The ivy confs for which we're building.
    self._confs = self.get_options().confs

    # Maps CompileContext --> dict of upstream class to paths.
    self._upstream_class_to_paths = {}

<<<<<<< HEAD
    # Mapping of relevant (as selected by the predicate) sources by target.
    self._sources_by_target = None
    self._sources_predicate = self.select_source

    # Various working directories.
    self._analysis_dir = os.path.join(self.workdir, 'isolated-analysis')
    self._classes_dir = os.path.join(self.workdir, 'isolated-classes')
    self._logs_dir = os.path.join(self.workdir, 'isolated-logs')
    self._jars_dir = os.path.join(self.workdir, 'jars')

    self._capture_log = self.get_options().capture_log
    self._delete_scratch = self.get_options().delete_scratch
    self._clear_invalid_analysis = self.get_options().clear_invalid_analysis

    try:
      worker_count = self.get_options().worker_count
    except AttributeError:
      # tasks that don't support concurrent execution have no worker_count registered
      worker_count = 1
    self._worker_count = worker_count

    self._size_estimator = self.size_estimator_by_name(self.get_options().size_estimator)

    self._worker_pool = None

    self._analysis_tools = self.create_analysis_tools()

  @property
  def _analysis_parser(self):
    return self._analysis_tools.parser

  def _fingerprint_strategy(self):
    return TaskIdentityFingerprintStrategy(self)
=======
  def _fingerprint_strategy(self, classpath_products):
    return ResolvedJarAwareTaskIdentityFingerprintStrategy(self, classpath_products)
>>>>>>> 451b3f9c

  def ensure_analysis_tmpdir(self):
    """Work in a tmpdir so we don't stomp the main analysis files on error.

    A temporary, but well-known, dir in which to munge analysis/dependency files in before
    caching. It must be well-known so we know where to find the files when we retrieve them from
    the cache. The tmpdir is cleaned up in a shutdown hook, because background work
    may need to access files we create there even after this method returns
    :return: path of temporary analysis directory
    """
    analysis_tmpdir = os.path.join(self._workdir, 'analysis_tmpdir')
    if self._delete_scratch:
      self.context.background_worker_pool().add_shutdown_hook(
        lambda: safe_rmtree(analysis_tmpdir))
    safe_mkdir(analysis_tmpdir)
    return analysis_tmpdir

  def pre_execute(self):
    # Only create these working dirs during execution phase, otherwise, they
    # would be wiped out by clean-all goal/task if it's specified.
    self.analysis_tmpdir = self.ensure_analysis_tmpdir()
    safe_mkdir(self._analysis_dir)
    safe_mkdir(self._classes_dir)
    safe_mkdir(self._logs_dir)
    safe_mkdir(self._jars_dir)

    # TODO(John Sirois): Ensuring requested product maps are available - if empty - should probably
    # be lifted to Task infra.

    # In case we have no relevant targets and return early create the requested product maps.
    self._create_empty_products()

  def prepare_execute(self, chunks):
<<<<<<< HEAD
    relevant_targets = list(itertools.chain(*chunks))
    cache_manager = self.create_cache_manager(invalidate_dependents=True,
                                              fingerprint_strategy=self._fingerprint_strategy())

    # Target -> sources (relative to buildroot).
    # TODO(benjy): Should sources_by_target be available in all Tasks?
    self._sources_by_target = self._compute_sources_by_target(relevant_targets)

    # Update the classpath by adding relevant target's classes directories to its classpath.
    compile_classpaths = self.context.products.get_data('compile_classpath')

    with self.context.new_workunit('validate-{}-analysis'.format(self._name)):
      for target in relevant_targets:
        cc = self.compile_context(target)
        safe_mkdir(cc.classes_dir)
        compile_classpaths.add_for_target(target, [(conf, cc.classes_dir) for conf in self._confs])
        self.validate_analysis(cc.analysis_file)

    # This ensures the workunit for the worker pool is set
    with self.context.new_workunit('isolation-{}-pool-bootstrap'.format(self._name)) \
            as workunit:
      # This uses workunit.parent as the WorkerPool's parent so that child workunits
      # of different pools will show up in order in the html output. This way the current running
      # workunit is on the bottom of the page rather than possibly in the middle.
      self._worker_pool = WorkerPool(workunit.parent,
                                     self.context.run_tracker,
                                     self._worker_count)

  def compile_context(self, target):
    analysis_file = JvmCompile._analysis_for_target(self._analysis_dir, target)
    classes_dir = os.path.join(self._classes_dir, target.id)
    # Generate a short unique path for the jar to allow for shorter classpaths.
    #   TODO: likely unnecessary after https://github.com/pantsbuild/pants/issues/1988
    jar_file = os.path.join(self._jars_dir, '{}.jar'.format(sha1(target.id).hexdigest()[:12]))
    return CompileContext(target,
                          analysis_file,
                          classes_dir,
                          jar_file,
                          self._sources_for_target(target))
=======
    targets_in_chunks = list(itertools.chain(*chunks))

    classpath_product = self.context.products.get_data('compile_classpath')
    # Invoke the strategy's prepare_compile to prune analysis.
    cache_manager = self.create_cache_manager(invalidate_dependents=True,
                                              fingerprint_strategy=self._fingerprint_strategy(classpath_product))
    self._strategy.prepare_compile(cache_manager, self.context.targets(), targets_in_chunks)
>>>>>>> 451b3f9c

  def execute_chunk(self, relevant_targets):
    if not relevant_targets:
      return

    classpath_product = self.context.products.get_data('compile_classpath')
    fingerprint_strategy = self._fingerprint_strategy(classpath_product)
    # Invalidation check. Everything inside the with block must succeed for the
    # invalid targets to become valid.
    partition_size_hint, locally_changed_targets = (0, None)
    with self.invalidated(relevant_targets,
                          invalidate_dependents=True,
                          partition_size_hint=partition_size_hint,
                          locally_changed_targets=locally_changed_targets,
                          fingerprint_strategy=fingerprint_strategy,
                          topological_order=True) as invalidation_check:
      if invalidation_check.invalid_vts:
        # Find the invalid targets for this chunk.
        invalid_targets = [vt.target for vt in invalidation_check.invalid_vts]

        # Register products for all the valid targets.
        # We register as we go, so dependency checking code can use this data.
        valid_targets = [vt.target for vt in invalidation_check.all_vts if vt.valid]
        valid_compile_contexts = [self.compile_context(t) for t in valid_targets]
        self._register_vts(valid_compile_contexts)

        # Execute compilations for invalid targets.
        check_vts = (self.check_artifact_cache
            if self.artifact_cache_reads_enabled() else None)
        update_artifact_cache_vts_work = (self.get_update_artifact_cache_work
            if self.artifact_cache_writes_enabled() else None)
        self.compile_chunk(invalidation_check,
                           self.context.targets(),
                           relevant_targets,
                           invalid_targets,
                           self.extra_compile_time_classpath_elements(),
                           check_vts,
                           self._compile_vts,
                           self._register_vts,
                           update_artifact_cache_vts_work)
      else:
        # Nothing to build. Register products for all the targets in one go.
        self._register_vts([self.compile_context(t) for t in relevant_targets])

  def compile_chunk(self,
                    invalidation_check,
                    all_targets,
                    relevant_targets,
                    invalid_targets,
                    extra_compile_time_classpath_elements,
                    check_vts,
                    compile_vts,
                    register_vts,
                    update_artifact_cache_vts_work):
    """Executes compilations for the invalid targets contained in a single chunk."""
    assert invalid_targets, "compile_chunk should only be invoked if there are invalid targets."
    # Get the classpath generated by upstream JVM tasks and our own prepare_compile().
    compile_classpaths = self.context.products.get_data('compile_classpath')

    extra_compile_time_classpath = self._compute_extra_classpath(
        extra_compile_time_classpath_elements)

    compile_contexts = self._create_compile_contexts_for_targets(all_targets)

    # Now create compile jobs for each invalid target one by one.
    jobs = self._create_compile_jobs(compile_classpaths,
                                     compile_contexts,
                                     extra_compile_time_classpath,
                                     invalid_targets,
                                     invalidation_check.invalid_vts_partitioned,
                                     check_vts,
                                     compile_vts,
                                     register_vts,
                                     update_artifact_cache_vts_work)

    exec_graph = ExecutionGraph(jobs)
    try:
      exec_graph.execute(self._worker_pool, self.context.log)
    except ExecutionFailure as e:
      raise TaskError("Compilation failure: {}".format(e))

  def finalize_execute(self, chunks):
    targets = list(itertools.chain(*chunks))
    # Replace the classpath entry for each target with its jar'd representation.
    compile_classpaths = self.context.products.get_data('compile_classpath')
    for target in targets:
      cc = self.compile_context(target)
      for conf in self._confs:
        compile_classpaths.remove_for_target(target, [(conf, cc.classes_dir)])
        compile_classpaths.add_for_target(target, [(conf, cc.jar_file)])

  def _compile_vts(self, vts, sources, analysis_file, upstream_analysis, classpath, outdir,
                   log_file, progress_message, settings):
    """Compiles sources for the given vts into the given output dir.

    vts - versioned target set
    sources - sources for this target set
    analysis_file - the analysis file to manipulate
    classpath - a list of classpath entries
    outdir - the output dir to send classes to

    May be invoked concurrently on independent target sets.

    Postcondition: The individual targets in vts are up-to-date, as if each were
                   compiled individually.
    """
    if not sources:
      self.context.log.warn('Skipping {} compile for targets with no sources:\n  {}'
                            .format(self.name(), vts.targets))
    else:
      # Do some reporting.
      self.context.log.info(
        'Compiling ',
        items_to_report_element(sources, '{} source'.format(self.name())),
        ' in ',
        items_to_report_element([t.address.reference() for t in vts.targets], 'target'),
        ' (',
        progress_message,
        ').')
      with self.context.new_workunit('compile', labels=[WorkUnitLabel.COMPILER]):
        # The compiler may delete classfiles, then later exit on a compilation error. Then if the
        # change triggering the error is reverted, we won't rebuild to restore the missing
        # classfiles. So we force-invalidate here, to be on the safe side.
        vts.force_invalidate()
        self.compile(self._args, classpath, sources, outdir, upstream_analysis, analysis_file,
                     log_file, settings)

  def check_artifact_cache(self, vts):
    post_process_cached_vts = lambda cvts: self.post_process_cached_vts(cvts)
    cache_hit_callback = self.create_cache_hit_callback(vts)
    return self.do_check_artifact_cache(vts,
                                        post_process_cached_vts=post_process_cached_vts,
                                        cache_hit_callback=cache_hit_callback)

  def create_cache_hit_callback(self, vts):
    cache_key_to_classes_dir = {v.cache_key: self.compile_context(v.target).classes_dir
                                for v in vts}
    return CacheHitCallback(cache_key_to_classes_dir)

  def post_process_cached_vts(self, cached_vts):
    """Localizes the fetched analysis for targets we found in the cache.

    This is the complement of `_write_to_artifact_cache`.
    """
    compile_contexts = []
    for vt in cached_vts:
      for target in vt.targets:
        compile_contexts.append(self.compile_context(target))

    for compile_context in compile_contexts:
      portable_analysis_file = JvmCompile._portable_analysis_for_target(
          self._analysis_dir, compile_context.target)
      if os.path.exists(portable_analysis_file):
        self._analysis_tools.localize(portable_analysis_file, compile_context.analysis_file)

  def _create_empty_products(self):
    make_products = lambda: defaultdict(MultipleRootedProducts)
    if self.context.products.is_required_data('classes_by_source'):
      self.context.products.safe_create_data('classes_by_source', make_products)

    # Whether or not anything else requires resources_by_target, this task
    # uses it internally.
    self.context.products.safe_create_data('resources_by_target', make_products)

    # JvmDependencyCheck uses classes_by_target
    self.context.products.safe_create_data('classes_by_target', make_products)

    self.context.products.safe_create_data('product_deps_by_src', dict)

  def compute_classes_by_source(self, compile_contexts):
    """Compute a map of (context->(src->classes)) for the given compile_contexts.

    It's possible (although unfortunate) for multiple targets to own the same sources, hence
    the top level division. Srcs are relative to buildroot. Classes are absolute paths.

    Returning classes with 'None' as their src indicates that the compiler analysis indicated
    that they were un-owned. This case is triggered when annotation processors generate
    classes (or due to bugs in classfile tracking in zinc/jmake.)
    """
    buildroot = get_buildroot()
    # Build a mapping of srcs to classes for each context.
    classes_by_src_by_context = defaultdict(dict)
    for compile_context in compile_contexts:
      # Walk the context's jar to build a set of unclaimed classfiles.
      unclaimed_classes = set()
      with compile_context.open_jar(mode='r') as jar:
        for name in jar.namelist():
          unclaimed_classes.add(os.path.join(compile_context.classes_dir, name))

      # Grab the analysis' view of which classfiles were generated.
      classes_by_src = classes_by_src_by_context[compile_context]
      if os.path.exists(compile_context.analysis_file):
        products = self._analysis_parser.parse_products_from_path(compile_context.analysis_file,
                                                                  compile_context.classes_dir)
        for src, classes in products.items():
          relsrc = os.path.relpath(src, buildroot)
          classes_by_src[relsrc] = classes
          unclaimed_classes.difference_update(classes)

      # Any remaining classfiles were unclaimed by sources/analysis.
      classes_by_src[None] = list(unclaimed_classes)
    return classes_by_src_by_context

  def class_name_for_class_file(self, compile_context, class_file_name):
    if not class_file_name.endswith(".class"):
      return None
    assert class_file_name.startswith(compile_context.classes_dir)
    class_file_name = class_file_name[len(compile_context.classes_dir) + 1:-len(".class")]
    return class_file_name.replace("/", ".")

  def _register_vts(self, compile_contexts):
    classes_by_source = self.context.products.get_data('classes_by_source')
    classes_by_target = self.context.products.get_data('classes_by_target')
    compile_classpath = self.context.products.get_data('compile_classpath')
    resources_by_target = self.context.products.get_data('resources_by_target')
    product_deps_by_src = self.context.products.get_data('product_deps_by_src')

    # Register class products (and resources generated by annotation processors.)
    computed_classes_by_source_by_context = self.compute_classes_by_source(
        compile_contexts)
    resource_mapping = ResourceMapping(self._classes_dir)
    for compile_context in compile_contexts:
      computed_classes_by_source = computed_classes_by_source_by_context[compile_context]
      target = compile_context.target
      classes_dir = compile_context.classes_dir

      def add_products_by_target(files):
        for f in files:
          clsname = self.class_name_for_class_file(compile_context, f)
          if clsname:
            # Is a class.
            classes_by_target[target].add_abs_paths(classes_dir, [f])
            resources = resource_mapping.get(clsname, [])
            resources_by_target[target].add_abs_paths(classes_dir, resources)
          else:
            # Is a resource.
            resources_by_target[target].add_abs_paths(classes_dir, [f])

      # Collect classfiles (absolute) that were claimed by sources (relative)
      for source in compile_context.sources:
        classes = computed_classes_by_source.get(source, [])
        add_products_by_target(classes)
        if classes_by_source is not None:
          classes_by_source[source].add_abs_paths(classes_dir, classes)

      # And any that were not claimed by sources (NB: `None` map key.)
      unclaimed_classes = computed_classes_by_source.get(None, [])
      if unclaimed_classes:
        self.context.log.debug(
          items_to_report_element(unclaimed_classes, 'class'),
          ' not claimed by analysis for ',
          str(compile_context.target)
        )
        add_products_by_target(unclaimed_classes)

    for compile_context in compile_contexts:
      # Register resource products.
      extra_resources = self.extra_products(compile_context.target)
      # Add to resources_by_target (if it was requested).
      if resources_by_target is not None:
        target_resources = resources_by_target[compile_context.target]
        for root, abs_paths in extra_resources:
          target_resources.add_abs_paths(root, abs_paths)
      # And to the compile_classpath, to make them available within the next round.
      # TODO(stuhood): This is redundant with resources_by_target, but resources_by_target
      # are not available during compilation. https://github.com/pantsbuild/pants/issues/206
      entries = [(conf, root) for conf in self._confs for root, _ in extra_resources]
      compile_classpath.add_for_target(compile_context.target, entries)

      if self.context.products.is_required_data('product_deps_by_src'):
        product_deps_by_src[compile_context.target] = \
            self._analysis_parser.parse_deps_from_path(compile_context.analysis_file)

  def _create_compile_contexts_for_targets(self, targets):
    compile_contexts = OrderedDict()
    for target in targets:
      compile_context = self.compile_context(target)
      compile_contexts[target] = compile_context
    return compile_contexts

  def _compute_classpath_entries(self, compile_classpaths,
                                 target_closure,
                                 compile_context,
                                 extra_compile_time_classpath):
    # Generate a classpath specific to this compile and target.
    return ClasspathUtil.compute_classpath_for_target(compile_context.target, compile_classpaths,
                                                      extra_compile_time_classpath, self._confs,
                                                      target_closure)

  def _upstream_analysis(self, compile_contexts, classpath_entries):
    """Returns tuples of classes_dir->analysis_file for the closure of the target."""
    # Reorganize the compile_contexts by class directory.
    compile_contexts_by_directory = {}
    for compile_context in compile_contexts.values():
      compile_contexts_by_directory[compile_context.classes_dir] = compile_context
    # If we have a compile context for the target, include it.
    for entry in classpath_entries:
      if not entry.endswith('.jar'):
        compile_context = compile_contexts_by_directory.get(entry)
        if not compile_context:
          self.context.log.debug('Missing upstream analysis for {}'.format(entry))
        else:
          yield compile_context.classes_dir, compile_context.analysis_file

  def _capture_log_file(self, target):
    if self._capture_log:
      return os.path.join(self._logs_dir, "{}.log".format(target.id))
    return None

  def exec_graph_key_for_target(self, compile_target):
    return "compile({})".format(compile_target.address.spec)

  def _create_compile_jobs(self, compile_classpaths, compile_contexts, extra_compile_time_classpath,
                           invalid_targets, invalid_vts_partitioned, check_vts, compile_vts,
                           register_vts, update_artifact_cache_vts_work):
    def check_cache(vts):
      """Manually checks the artifact cache (usually immediately before compilation.)

      Returns true if the cache was hit successfully, indicating that no compilation is necessary.
      """
      if not check_vts:
        return False
      cached_vts, uncached_vts = check_vts([vts])
      if not cached_vts:
        self.context.log.debug('Missed cache during double check for {}'.format(vts.target.address.spec))
        return False
      assert cached_vts == [vts], (
          'Cache returned unexpected target: {} vs {}'.format(cached_vts, [vts])
      )
      self.context.log.info('Hit cache during double check for {}'.format(vts.target.address.spec))
      return True

    def work_for_vts(vts, compile_context, target_closure):
      progress_message = compile_context.target.address.spec
      cp_entries = self._compute_classpath_entries(compile_classpaths,
                                                   target_closure,
                                                   compile_context,
                                                   extra_compile_time_classpath)

      upstream_analysis = dict(self._upstream_analysis(compile_contexts, cp_entries))

      # Capture a compilation log if requested.
      log_file = self._capture_log_file(compile_context.target)

      # Double check the cache before beginning compilation
      if not check_cache(vts):
        # Mutate analysis within a temporary directory, and move it to the final location
        # on success.
        tmpdir = os.path.join(self.analysis_tmpdir, compile_context.target.id)
        safe_mkdir(tmpdir)
        tmp_analysis_file = self._analysis_for_target(
            tmpdir, compile_context.target)
        if os.path.exists(compile_context.analysis_file):
          shutil.copy(compile_context.analysis_file, tmp_analysis_file)
        target, = vts.targets
        compile_vts(vts,
                    compile_context.sources,
                    tmp_analysis_file,
                    upstream_analysis,
                    cp_entries,
                    compile_context.classes_dir,
                    log_file,
                    progress_message,
                    target.platform)
        atomic_copy(tmp_analysis_file, compile_context.analysis_file)

        # Jar the compiled output.
        self._create_context_jar(compile_context)

      # Update the products with the latest classes.
      register_vts([compile_context])

      # Kick off the background artifact cache write.
      if update_artifact_cache_vts_work:
        self._write_to_artifact_cache(vts, compile_context, update_artifact_cache_vts_work)

    jobs = []
    invalid_target_set = set(invalid_targets)
    for vts in invalid_vts_partitioned:
      assert len(vts.targets) == 1, ("Requested one target per partition, got {}".format(vts))

      # Invalidated targets are a subset of relevant targets: get the context for this one.
      compile_target = vts.targets[0]
      compile_context = compile_contexts[compile_target]
      compile_target_closure = compile_target.closure()

      # dependencies of the current target which are invalid for this chunk
      invalid_dependencies = (compile_target_closure & invalid_target_set) - [compile_target]

      jobs.append(Job(self.exec_graph_key_for_target(compile_target),
                      functools.partial(work_for_vts, vts, compile_context, compile_target_closure),
                      [self.exec_graph_key_for_target(target) for target in invalid_dependencies],
                      self._size_estimator(compile_context.sources),
                      # If compilation and analysis work succeeds, validate the vts.
                      # Otherwise, fail it.
                      on_success=vts.update,
                      on_failure=vts.force_invalidate))
    return jobs

  def _create_context_jar(self, compile_context):
    """Jar up the compile_context to its output jar location.

    TODO(stuhood): In the medium term, we hope to add compiler support for this step, which would
    allow the jars to be used as compile _inputs_ as well. Currently using jar'd compile outputs as
    compile inputs would make the compiler's analysis useless.
      see https://github.com/twitter-forks/sbt/tree/stuhood/output-jars
    """
    root = compile_context.classes_dir
    with compile_context.open_jar(mode='w') as jar:
      for abs_sub_dir, _, filenames in safe_walk(root):
        for name in filenames:
          abs_filename = os.path.join(abs_sub_dir, name)
          arcname = os.path.relpath(abs_filename, root)
          jar.write(abs_filename, arcname)

  def _write_to_artifact_cache(self, vts, compile_context, get_update_artifact_cache_work):
    assert len(vts.targets) == 1
    assert vts.targets[0] == compile_context.target

    # Noop if the target is uncacheable.
    if (compile_context.target.has_label('no_cache')):
      return
    vt = vts.versioned_targets[0]

    # Set up args to relativize analysis in the background.
    portable_analysis_file = self._portable_analysis_for_target(
        self._analysis_dir, compile_context.target)
    relativize_args_tuple = (compile_context.analysis_file, portable_analysis_file)

    # Collect the artifacts for this target.
    artifacts = []

    def add_abs_products(p):
      if p:
        for _, paths in p.abs_paths():
          artifacts.extend(paths)
    # Resources.
    resources_by_target = self.context.products.get_data('resources_by_target')
    add_abs_products(resources_by_target.get(compile_context.target))
    # Classes.
    classes_by_target = self.context.products.get_data('classes_by_target')
    add_abs_products(classes_by_target.get(compile_context.target))
    # Log file.
    log_file = self._capture_log_file(compile_context.target)
    if log_file and os.path.exists(log_file):
      artifacts.append(log_file)
    # Jar.
    artifacts.append(compile_context.jar_file)

    # Get the 'work' that will publish these artifacts to the cache.
    # NB: the portable analysis_file won't exist until we finish.
    vts_artifactfiles_pair = (vt, artifacts + [portable_analysis_file])
    update_artifact_cache_work = get_update_artifact_cache_work([vts_artifactfiles_pair])

    # And execute it.
    if update_artifact_cache_work:
      work_chain = [
          Work(self._analysis_tools.relativize, [relativize_args_tuple], 'relativize'),
          update_artifact_cache_work
      ]
      self.context.submit_background_work_chain(work_chain, parent_workunit_name='cache')

  def validate_analysis(self, path):
    """Throws a TaskError for invalid analysis files."""
    try:
      self._analysis_parser.validate_analysis(path)
    except Exception as e:
      if self._clear_invalid_analysis:
        self.context.log.warn("Invalid analysis detected at path {} ... pants will remove these "
                              "automatically, but\nyou may experience spurious warnings until "
                              "clean-all is executed.\n{}".format(path, e))
        safe_delete(path)
      else:
        raise TaskError("An internal build directory contains invalid/mismatched analysis: please "
                        "run `clean-all` if your tools versions changed recently:\n{}".format(e))

  def _compute_sources_by_target(self, targets):
    """Computes and returns a map target->sources (relative to buildroot)."""
    def resolve_target_sources(target_sources):
      resolved_sources = []
      for target in target_sources:
        if target.has_sources():
          resolved_sources.extend(target.sources_relative_to_buildroot())
      return resolved_sources

    def calculate_sources(target):
      sources = [s for s in target.sources_relative_to_buildroot() if self._sources_predicate(s)]
      # TODO: Make this less hacky. Ideally target.java_sources will point to sources, not targets.
      if hasattr(target, 'java_sources') and target.java_sources:
        sources.extend(resolve_target_sources(target.java_sources))
      return sources
    return {t: calculate_sources(t) for t in targets}

  def _sources_for_targets(self, targets):
    """Returns a cached map of target->sources for the specified targets."""
    if self._sources_by_target is None:
      raise TaskError('self._sources_by_target not computed yet.')
    return {t: self._sources_by_target.get(t, []) for t in targets}

  def _sources_for_target(self, target):
    """Returns the cached sources for the given target."""
    if self._sources_by_target is None:
      raise TaskError('self._sources_by_target not computed yet.')
    return self._sources_by_target.get(target, [])

  def _compute_extra_classpath(self, extra_compile_time_classpath_elements):
    """Compute any extra compile-time-only classpath elements.

    TODO(benjy): Model compile-time vs. runtime classpaths more explicitly.
    TODO(benjy): Add a pre-execute goal for injecting deps into targets, so e.g.,
    we can inject a dep on the scala runtime library and still have it ivy-resolve.
    """
    def extra_compile_classpath_iter():
      for conf in self._confs:
        for jar in extra_compile_time_classpath_elements:
          yield (conf, jar)

    return list(extra_compile_classpath_iter())<|MERGE_RESOLUTION|>--- conflicted
+++ resolved
@@ -5,32 +5,21 @@
 from __future__ import (absolute_import, division, generators, nested_scopes, print_function,
                         unicode_literals, with_statement)
 
-<<<<<<< HEAD
 import functools
-=======
-import hashlib
->>>>>>> 451b3f9c
 import itertools
 import os
 import shutil
 import sys
 from collections import OrderedDict, defaultdict
-from hashlib import sha1
 
 from pants.backend.core.tasks.group_task import GroupMember
 from pants.backend.jvm.subsystems.jvm_platform import JvmPlatform
-<<<<<<< HEAD
 from pants.backend.jvm.tasks.classpath_util import ClasspathUtil
+from pants.backend.jvm.targets.jar_library import JarLibrary
 from pants.backend.jvm.tasks.jvm_compile.compile_context import CompileContext
 from pants.backend.jvm.tasks.jvm_compile.execution_graph import (ExecutionFailure, ExecutionGraph,
                                                                  Job)
 from pants.backend.jvm.tasks.jvm_compile.resource_mapping import ResourceMapping
-=======
-from pants.backend.jvm.targets.jar_library import JarLibrary
-from pants.backend.jvm.tasks.jvm_compile.jvm_compile_global_strategy import JvmCompileGlobalStrategy
-from pants.backend.jvm.tasks.jvm_compile.jvm_compile_isolated_strategy import \
-  JvmCompileIsolatedStrategy
->>>>>>> 451b3f9c
 from pants.backend.jvm.tasks.nailgun_task import NailgunTaskBase
 from pants.base.build_environment import get_buildroot
 from pants.base.exceptions import TaskError
@@ -293,7 +282,6 @@
     # Maps CompileContext --> dict of upstream class to paths.
     self._upstream_class_to_paths = {}
 
-<<<<<<< HEAD
     # Mapping of relevant (as selected by the predicate) sources by target.
     self._sources_by_target = None
     self._sources_predicate = self.select_source
@@ -325,12 +313,8 @@
   def _analysis_parser(self):
     return self._analysis_tools.parser
 
-  def _fingerprint_strategy(self):
-    return TaskIdentityFingerprintStrategy(self)
-=======
   def _fingerprint_strategy(self, classpath_products):
     return ResolvedJarAwareTaskIdentityFingerprintStrategy(self, classpath_products)
->>>>>>> 451b3f9c
 
   def ensure_analysis_tmpdir(self):
     """Work in a tmpdir so we don't stomp the main analysis files on error.
@@ -364,10 +348,7 @@
     self._create_empty_products()
 
   def prepare_execute(self, chunks):
-<<<<<<< HEAD
     relevant_targets = list(itertools.chain(*chunks))
-    cache_manager = self.create_cache_manager(invalidate_dependents=True,
-                                              fingerprint_strategy=self._fingerprint_strategy())
 
     # Target -> sources (relative to buildroot).
     # TODO(benjy): Should sources_by_target be available in all Tasks?
@@ -404,15 +385,6 @@
                           classes_dir,
                           jar_file,
                           self._sources_for_target(target))
-=======
-    targets_in_chunks = list(itertools.chain(*chunks))
-
-    classpath_product = self.context.products.get_data('compile_classpath')
-    # Invoke the strategy's prepare_compile to prune analysis.
-    cache_manager = self.create_cache_manager(invalidate_dependents=True,
-                                              fingerprint_strategy=self._fingerprint_strategy(classpath_product))
-    self._strategy.prepare_compile(cache_manager, self.context.targets(), targets_in_chunks)
->>>>>>> 451b3f9c
 
   def execute_chunk(self, relevant_targets):
     if not relevant_targets:
