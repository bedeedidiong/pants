--- conflicted
+++ resolved
@@ -192,29 +192,13 @@
     if self.version == 'custom':
       return '//:{}'.format(key)
     else:
-<<<<<<< HEAD
-      # Create an address for the synthetic target if needed
-      synth_library_address = Address.parse('//:scala_library_synthetic')
-      if not buildgraph.contains_address(synth_library_address):
-        runtime = ScalaPlatform.global_instance().runtime
-        buildgraph.inject_synthetic_target(synth_library_address,
-                                           JarLibrary,
-                                           jars=runtime,
+      synthetic_address = Address.parse('//:{}-synthetic'.format(key))
+      if not buildgraph.contains_address(synthetic_address):
+        jars = [create_jardep_func(self.version)]
+        buildgraph.inject_synthetic_target(synthetic_address, JarLibrary, jars=jars,
                                            # TODO: Potentially not an appropriate solution; runtime
                                            # jars could automatically be assumed to be exported?
                                            tags={'exported'})
-      else:
-        if not buildgraph.get_target(synth_library_address).is_synthetic:
-          raise buildgraph.ManualSyntheticTargetError(
-            'Synthetic targets can not be defined manually'
-          )
-      return buildgraph.get_target(synth_library_address).address.spec
-=======
-      synthetic_address = Address.parse('//:{}-synthetic'.format(key))
-      if not buildgraph.contains_address(synthetic_address):
-        jars = [create_jardep_func(self.version)]
-        buildgraph.inject_synthetic_target(synthetic_address, JarLibrary, jars=jars)
       elif not buildgraph.get_target(synthetic_address).is_synthetic:
         raise buildgraph.ManualSyntheticTargetError(synthetic_address)
-      return buildgraph.get_target(synthetic_address).address.spec
->>>>>>> 2e3449ad
+      return buildgraph.get_target(synthetic_address).address.spec